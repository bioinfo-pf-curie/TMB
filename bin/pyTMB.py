#!/usr/bin/env python
# coding: utf-8
#
#  This file is part of pyTMB software.
#
#  Copyright (c) 2020 - Institut Curie
#
#  File author(s):
#      Tom Gutman <tom.gutman@curie.fr>,
#      Nicolas Servant <nicolas.servant@curie.fr>
#
#  Distributed under the terms of the CeCILL-B license.
#  The full license is in the LICENSE file, distributed with this software.
#
##############################################################################

__version__ = '1.3.0'

"""
This script is designed to calculate a TMB score from a VCF file.
If no filters are specified, all variants will be used.

Let's defined a TMB as a score using PASS, non-synonymous, coding, non polymorphism variants ...
In this case, a typical usage would be :

python pyTMB.py -i ${VCF} --effGenomeSize 33280000 \
--vaf 0.05 --maf 0.001 --minDepth 20 --minAltDepth 2\
--filterLowQual \
--filterNonCoding \
--filterSyn \
--filterPolym \
--polymDb 1k,gnomad \
--dbConfig ${DB_CONFIG} \
--varConfig ${VAR_CONFIG} > TMB_results.log
"""

import argparse
import sys
import warnings
import re
import yaml
import numpy as np
import os.path
from datetime import date
import cyvcf2

"""
Load yaml file
"""


def loadConfig(infile):

    with open(infile, 'r') as stream:
        try:
            return(yaml.safe_load(stream))
        except:
            raise


"""
Extract VCF column name with multi-Allelic information
"""


def getMultiAlleleHeader(vcf):

    FORMAT = []
    INFO = []
    for h in vcf.header_iter():
        i = h.info(extra=True)
        if 'Number' in i.keys() and i['Number'] == 'A':
            if i['HeaderType'] == 'FORMAT':
                FORMAT.append(i['ID'])
            elif i['HeaderType'] == 'INFO':
                INFO.append(i['ID'])
    return(dict(FORMAT=FORMAT, INFO=INFO))


"""
Calculate Effective Genome Size from a BED file
"""


def getEffGenomeSizeFromBed(infile, verbose=False):

    if verbose:
        print("## Loading BED file '", infile, "'...")

    bedhandle = open(infile)
    effgs = 0
    nline = 0
    for line in bedhandle:
        bedtab = line.strip().split("\t")
        nline += 1
        try:
            chromosome, start, end = bedtab[:3]
        except ValueError:
            sys.stderr.write("Error : wrong input format in line", nline, ". Not a BED file !?")
            sys.exit(-1)

        intl = abs(int(end) - int(start))
        effgs += intl

    bedhandle.close()
    return effgs


"""
Check if a variant has the provided annotation flags
"""


def isAnnotatedAs(v, infos, flags, sep):

    # Subset annotation information as list
    subINFO = subsetINFO(infos, keys=flags.keys())
    # Compare list variant information and expected list of tags
    for sub in subINFO:
        # For all keys
        for k in flags.keys():
            # For each value in keys
            for val in flags[k]:
                # Use search to deal with multiple annotations
                for subval in sub[k].split(sep):
                    if val == subval:
                        return(True)
    return(False)


"""
Check if a variant is in a genomeDb with a MAF > val
"""


def isPolym(v, infos, flags, val):

    subINFO = subsetINFO(infos, keys=flags)
    for key in subINFO:
        if type(subINFO[key]) is tuple:
            for i in subINFO[key]:
                if i is not None and i != ".":
                    if float(i) >= float(val):
                        return True
        elif subINFO[key] is not None and subINFO[key] != ".":
            if float(subINFO[key]) >= float(val):
                return True
    return(False)


"""
Check if a variant is annotated as a cancer hotspot
"""


def isCancerHotspot(v, infos, flags):

    subINFO = subsetINFO(infos, keys=flags)
    for key in subINFO:
        if subINFO[key] is not None and subINFO[key] != ".":
            return True
    return(False)


"""
Subset the annotation information to a few key values
"""


def subsetINFO(annot, keys):

    if isinstance(annot, list):
        subsetInfo = []
        for i in range(0, len(annot)):
            z = dict((k, annot[i][k]) for k in keys if k in annot[i])
            if len(z) > 0:
                subsetInfo.append(z)
    else:
        subsetInfo = dict((k, annot[k]) for k in keys if k in annot)
    return(subsetInfo)


"""
Format the INFO field from snpEff and return a list of dict
ie. snpEff
"""


def infoTag2dl(INFO):

    if INFO is not None:
        annotTag = INFO.split(',')
        annotInfo = []
        for i in range(0, len(annotTag)):
            annot = annotTag[i].split('|')
            dictannot = {i: annot[i] for i in range(0, len(annot))}
            annotInfo.append(dictannot)
        return(annotInfo)


"""
Format the INFO field from ANNOVAR and return a list of dict
ie. annovar
"""


def info2dl(INFO):

    if INFO is not None:
        return [dict(INFO)]


"""
Get a tag value from either the format field or the info field
Return a 2D numpy array
"""


def getTag(v, tag):

    # First check in FORMAT field
    if tag in variant.FORMAT:
        val = variant.format(tag)
        # if np.shape(val) == (1, 1) and val < 0:
        #        val = None

    # Otherwise, check in INFO field
    if tag not in variant.FORMAT or val is None:
        val = variant.INFO.get(tag)

    # if np.shape(val) == (1, 1) and val is not None:
    #    val = float(val)

    if type(val) != np.ndarray:
        val = np.array([val], float)
    else:
        val = val.astype('float')

    return(val)


"""
Parse inputs
"""


def argsParse():

    parser = argparse.ArgumentParser(formatter_class=argparse.ArgumentDefaultsHelpFormatter)
    parser.add_argument("-i", "--vcf", help="Input file (.vcf, .vcf.gz, .bcf)")

    # Configs
    parser.add_argument("--dbConfig", help="Databases config file", type=str, default="./config/databases.yml")
    parser.add_argument("--varConfig", help="Variant calling config file", type=str, default="./config/calling.yml")
    parser.add_argument("--sample", help="Specify the sample ID to focus on", type=str, default=None)

    # Efective genome size
    parser.add_argument("--effGenomeSize", help="Effective genome size", type=int, default=None)
    parser.add_argument("--bed", help="Capture design to use if effGenomeSize is not defined (BED file)", default=None)

    # Thresholds
    parser.add_argument("--vaf", help="Filter variants with Allelic Ratio <= vaf", type=float, default=0.05)
    parser.add_argument("--maf", help="Filter variants with MAF > maf", type=float, default=0.001)
    parser.add_argument("--minDepth", help="Filter variants with depth < minDepth", type=int, default=5)
    parser.add_argument("--minAltDepth", help="Filter variants with alternative allele depth <= minAltDepth", type=int, default=2)

    # Which variants to use
    parser.add_argument("--filterLowQual", help="Filter low quality (i.e not PASS) variant", action="store_true")
    parser.add_argument("--filterIndels", help="Filter insertions/deletions", action="store_true")
    parser.add_argument("--filterCoding", help="Filter Coding variants", action="store_true")
    parser.add_argument("--filterSplice", help="Filter Splice variants", action="store_true")
    parser.add_argument("--filterNonCoding", help="Filter Non-coding variants", action="store_true")
    parser.add_argument("--filterSyn", help="Filter Synonymous variants", action="store_true")
    parser.add_argument("--filterNonSyn", help="Filter Non-Synonymous variants", action="store_true")
    parser.add_argument("--filterCancerHotspot", help="Filter variants annotated as cancer hotspots", action="store_true")
    parser.add_argument("--filterPolym", help="Filter polymorphism variants in genome databases. See --maf", action="store_true")
    parser.add_argument("--filterRecurrence", help="Filter on recurrence values", action="store_true")

    # Databases
    parser.add_argument("--polymDb", help="Databases used for polymorphisms detection (comma separated)", default="gnomad")
    parser.add_argument("--cancerDb", help="Databases used for cancer hotspot annotation (comma separated)", default="cosmic")

    # Others
    parser.add_argument("--verbose", help="Active verbose mode", action="store_true")
    parser.add_argument("--debug", help="Export original VCF with TMB_FILTER tag", action="store_true")
    parser.add_argument("--export", help="Export a VCF with the considered variants", action="store_true")
    parser.add_argument("--version", help="Version number", action='version', version="%(prog)s ("+__version__+")")

    args = parser.parse_args()
    return (args)


if __name__ == "__main__":

    args = argsParse()

    # Load Data
    if args.sample is not None:
        vcf = cyvcf2.VCF(args.vcf)
        count = 0
        for sample in vcf.samples:
            count = count + 1
            if str(sample) == str(args.sample):
                vcf = cyvcf2.VCF(args.vcf, samples=args.sample)
            elif count == len(vcf.samples):
                print("Error: Name of the sample incorrect")
                sys.exit(-1)
    else:
        vcf = cyvcf2.VCF(args.vcf)

    # Sample name
    if len(vcf.samples) > 1:
        sys.stderr.write("Error: " + str(len(vcf.samples)) +
<<<<<<< HEAD
                         " sample detected. This version is designed for a single sample !")
=======
                         " sample detected. This version is designed for a single sample ! \n")
>>>>>>> 881703d1
        sys.exit(-1)

    # Ouptuts
    if args.export:
        wx = cyvcf2.Writer(re.sub(r'\.vcf$|\.vcf.gz$|\.bcf',
                                  '_export.vcf', os.path.basename(args.vcf)), vcf)
    if args.debug:
        vcf.add_info_to_header({'ID': 'TMB_FILTERS', 'Description': 'Detected filters for TMB calculation',
                                'Type': 'Character', 'Number': '1'})
        wd = cyvcf2.Writer(re.sub(r'\.vcf$|\.vcf.gz$|\.bcf',
                                  '_debug.vcf', os.path.basename(args.vcf)), vcf)

    # Load config
    dbFlags = loadConfig(args.dbConfig)
    callerFlags = loadConfig(args.varConfig)

    # Genome size
    if args.effGenomeSize is None:
        if args.bed is not None:
            effGS = getEffGenomeSizeFromBed(args.bed)
        else:
            sys.stderr.write(
                "Error: Effective Genome Size not specified. See --effGenomeSize or --bed")
            sys.exit(-1)
    else:
        effGS = args.effGenomeSize


    varCounter = 0
    varNI = 0
    varTMB = 0
    for variant in vcf:
        varCounter += 1
        if (varCounter % 1000 == 0 and args.verbose):
            print ("## ", varCounter)
            if args.debug and varCounter == 1000:
                sys.exit()

        try:
            # All vcf INFO
            dbInfo = dict(variant.INFO)
            debugInfo = ""

            # Get annotation INFO as a list of dict
            if dbFlags['tag'] != '':
                annotInfo = infoTag2dl(variant.INFO.get(dbFlags['tag']))

            else:
                annotInfo = info2dl(variant.INFO)

            # No INFO field
            if dbInfo is None or annotInfo is None:
                varNI += 1
                continue

            # Indels
            if args.filterIndels and variant.is_indel:
                debugInfo = ",".join([debugInfo, "INDEL"])
                if not args.debug:
                    continue

            # Variant has a QUAL value or not PASS in the FILTER column
            if args.filterLowQual and (variant.QUAL is not None or variant.FILTER is not None):
                debugInfo = ",".join([debugInfo, "QUAL"])
                if not args.debug:
                    continue

            #######################
            # FORMAT
            #######################

            # Variant Allele Frequency
            fval = getTag(variant, callerFlags['freq'])
            if fval is not None and len(fval[fval <= args.vaf]) == len(variant.ALT):
                debugInfo = ",".join([debugInfo, "VAF"])
                if not args.debug:
                    continue

            # Sequencing Depth
            dval = getTag(variant, callerFlags['depth'])
            if dval is not None and len(dval[dval <= args.minDepth]) == len(variant.ALT):
                debugInfo = ",".join([debugInfo, "DEPTH"])
                if not args.debug:
                    continue

            # Alternative allele Depth
            ad = getTag(variant, callerFlags['altDepth'])
            # case where AD = REF + ALTs
            if len(ad) == (len(variant.ALT) + 1):
                ad = ad[1:]

            if ad is not None and len(ad[ad <= args.minAltDepth]) == len(variant.ALT):
                debugInfo = ",".join([debugInfo, "ALTDEPTH"])
                if not args.debug:
                    continue

            ######################
            # Annotation INFO
            ######################

            # Coding variants
            if args.filterCoding and isAnnotatedAs(variant, infos=annotInfo, flags=dbFlags['isCoding'], sep=dbFlags['sep']):
                if not isAnnotatedAs(variant, infos=annotInfo, flags=dbFlags['isNonCoding'], sep=dbFlags['sep']):
                    debugInfo = ",".join([debugInfo, "CODING"])
                    if not args.debug:
                        continue

            # Splice variants
            if args.filterSplice and isAnnotatedAs(variant, infos=annotInfo, flags=dbFlags['isSplicing'], sep=dbFlags['sep']):
                debugInfo = ",".join([debugInfo, "SPLICING"])
                if not args.debug:
                    continue

            # Non-coding variants
            if args.filterNonCoding and isAnnotatedAs(variant, infos=annotInfo, flags=dbFlags['isNonCoding'], sep=dbFlags['sep']):
                if not isAnnotatedAs(variant, infos=annotInfo, flags=dbFlags['isCoding'], sep=dbFlags['sep']):
                    debugInfo = ",".join([debugInfo, "NONCODING"])
                    if not args.debug:
                        continue

            # Synonymous
            if args.filterSyn and isAnnotatedAs(variant, infos=annotInfo, flags=dbFlags['isSynonymous'], sep=dbFlags['sep']):
                if not isAnnotatedAs(variant, infos=annotInfo, flags=dbFlags['isNonSynonymous'], sep=dbFlags['sep']):
                    debugInfo = ",".join([debugInfo, "SYN"])
                    if not args.debug:
                        continue

            # Non synonymous
            if args.filterNonSyn and isAnnotatedAs(variant, infos=annotInfo, flags=dbFlags['isNonSynonymous'], sep=dbFlags['sep']):
                if not isAnnotatedAs(variant, infos=annotInfo, flags=dbFlags['isSynonymous'], sep=dbFlags['sep']):
                    debugInfo = ",".join([debugInfo, "NON_SYN"])
                    if not args.debug:
                        continue

            # Hotspot
            if args.filterCancerHotspot:
                # Flatten list of fields
                fdb = []
                for db in args.cancerDb.split(','):
                    for x in dbFlags['cancerDb'][db]:
                        fdb.append(x)

                if isCancerHotspot(variant, infos=dbInfo, flags=fdb):
                    debugInfo = ",".join([debugInfo, "HOTSPOT"])
                    if not args.debug:
                        continue

            # Polymorphisms
            if args.filterPolym:
                # Flatten list of fields
                fdb = []
                for db in args.polymDb.split(','):
                    for x in dbFlags['polymDb'][db]:
                        fdb.append(x)

                if isPolym(variant, infos=dbInfo, flags=fdb, val=args.maf):
                    debugInfo = ",".join([debugInfo, "POLYM"])
                    if not args.debug:
                        continue

            # Recurrence
            if args.filterRecurrence:
                if isPolym(variant, infos=dbInfo, flags=dbFlags['recurrence']['run'], val=0):
                    debugInfo = ",".join([debugInfo, "RUNREC"])
                    if not args.debug:
                        continue

        except:
            warnflag = str(variant.CHROM) + ":" + str(variant.start) + "-" + str(variant.end)
            warnings.warn("Warning : variant ", warnflag, " raises an error. Skipped so far ...")
            raise

        # Still alive
        if debugInfo == "":
            varTMB += 1
            if args.export:
                wx.write_record(variant)

        if args.debug:
            variant.INFO["TMB_FILTERS"] = re.sub(r'^,', '', debugInfo)
            wd.write_record(variant)

    if args.export:
        wx.close()
    if args.debug:
        wd.close()
    vcf.close()

    # Calculate TMB
    TMB = round(float(varTMB)/(float(effGS)/1e6), 2)

    # No Annotation
    if varNI == varCounter:
        print("/!\ Warning: No Annotation detected. Is your file annotated ?")
        sys.exit(-1)

    # Output
    print("pyTMB version=", __version__)
    print("When=", date.today())
    print("")
    print("Config caller=", args.varConfig)
    print("Config databases=", args.dbConfig)
    print("")
    print("Filters:")
    print("-------")
    print("VAF=", args.vaf)
    print("MAF=", args.maf)
    print("minDepth=", args.minDepth)
    print("minAltDepth=", args.minAltDepth)
    print("filterLowQual=", args.filterLowQual)
    print("filterIndels=", args.filterIndels)
    print("filterCoding=", args.filterCoding)
    print("filterNonCoding=", args.filterNonCoding)
    print("filterSplice=", args.filterSplice)
    print("filterSyn=", args.filterSyn)
    print("filterNonSyn=", args.filterNonSyn)
    print("filterConcerHostpot=", args.filterCancerHotspot)
    print("filterPolym=", args.filterPolym)
    print("")
    print("Total number of variants=", varCounter)
    print("Non-informative variants=", varNI)
    print("Variants after filters=", varTMB)
    print("Effective Genome Size=", effGS)
    print("")
    print("TMB=", TMB)<|MERGE_RESOLUTION|>--- conflicted
+++ resolved
@@ -311,11 +311,7 @@
     # Sample name
     if len(vcf.samples) > 1:
         sys.stderr.write("Error: " + str(len(vcf.samples)) +
-<<<<<<< HEAD
-                         " sample detected. This version is designed for a single sample !")
-=======
                          " sample detected. This version is designed for a single sample ! \n")
->>>>>>> 881703d1
         sys.exit(-1)
 
     # Ouptuts
