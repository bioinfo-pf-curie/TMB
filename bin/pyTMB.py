#!/usr/bin/env python
# coding: utf-8
#
#  This file is part of pyTMB software.
#
#  Copyright (c) 2020 - Institut Curie
#
#  File author(s):
#      Tom Gutman <tom.gutman@curie.fr>,
#      Nicolas Servant <nicolas.servant@curie.fr>
#
#  Distributed under the terms of the CeCILL-B license.
#  The full license is in the LICENSE file, distributed with this software.
#
##############################################################################

<<<<<<< HEAD
__version__ = '1.1.0'
=======
__version__='1.2.0'
>>>>>>> e2a76a92

"""
This script is designed to calculate a TMB score from a VCF file.
If no filters are specified, all variants will be used.

Let's defined a TMB as a score using PASS, non-synonymous, coding, non polymorphism variants ...
In this case, a typical usage would be :

python pyTMB.py -i ${VCF} --minDepth 100 \
--filterLowQual \
--filterNonCoding \
--filterSplice \
--filterSyn \
--filterPolym  --minMAF 0.001 --polymDb 1k,gnomad \
--effGenomeSize 1590000 > TMB_results.log
"""


"""
Load yaml file
"""




import cyvcf2
import argparse
import sys
import warnings
import re
import yaml
import os.path
from datetime import date
def loadConfig(infile):
    with open(infile, 'r') as stream:
        try:
            return(yaml.safe_load(stream))
        except:
            raise


"""
Calculate Effective Genome Size from a BED file
"""


def getEffGenomeSizeFromBed(infile, verbose=False):

    if verbose:
        print("## Loading BED file '", infile, "'...")

    bedhandle = open(infile)
    effgs = 0
    nline = 0
    for line in bedhandle:
        bedtab = line.strip().split("\t")
        nline += 1
        try:
            chromosome, start, end = bedtab[:3]
        except ValueError:
            sys.stderr.write("Error : wrong input format in line", nline, ". Not a BED file !?")
            sys.exit(-1)

        intl = abs(int(end) - int(start))
        effgs += intl

    bedhandle.close()
    return effgs


"""
Check if a variant has the provided annotation flags
"""


def isAnnotatedAs(v, infos, flags, sep):

    # Subset annotation information as list
    subINFO = subsetINFO(infos, keys=flags.keys())

    # Compare list variant information and expected list of tags
    for sub in subINFO:
        # For all keys
        for k in flags.keys():
            # For each value in keys
            for val in flags[k]:
                # Use search to deal with multiple annotations
                for subval in sub[k].split(sep):
                    if val == subval:
                        return(True)
                # else:
                #    if re.search(val, sub[k]):
                #        return(True)
    return(False)


"""
Check if a variant is in a genomeDb with a MAF > val
"""


def isPolym(v, infos, flags, val):

    subINFO = subsetINFO(infos, keys=flags)
    for key in subINFO:
        if subINFO[key] is not None and subINFO[key] != ".":
            if float(subINFO[key]) >= float(val):
                return True
    return(False)


"""
Check if a variant is annotated as a cancer hotspot
"""


def isCancerHotspot(v, infos, flags):
    subINFO = subsetINFO(infos, keys=flags)
    for key in subINFO:
        if subINFO[key] is not None and subINFO[key] != ".":
            return True
    return(False)


"""
Subset the annotation information to a few key values
"""


def subsetINFO(annot, keys):

    if isinstance(annot, list):
        subsetInfo = []
        for i in range(0, len(annot)):
            z = dict((k, annot[i][k]) for k in keys if k in annot[i])
            if len(z) > 0:
                subsetInfo.append(z)
    else:
        subsetInfo = dict((k, annot[k]) for k in keys if k in annot)

    return(subsetInfo)


"""
Format the INFO field from snpEff and return a list of dict
ie. snpEff
"""


def infoTag2dl(INFO):

    if INFO is not None:
        annotTag = INFO.split(',')
        annotInfo = []
        for i in range(0, len(annotTag)):
            annot = annotTag[i].split('|')
            dictannot = {i: annot[i] for i in range(0, len(annot))}
            annotInfo.append(dictannot)
        return(annotInfo)


"""
Format the INFO field from ANNOVAR and return a list of dict
ie. annovar
"""


def info2dl(INFO):

    if INFO is not None:
        return [dict(INFO)]


"""
Get a tag value from either the format field or the info field
"""


def getTag(v, tag):

    # First check in FORMAT field
    if tag in variant.FORMAT:
        val = variant.format(tag)
        if float(val) < 0:
            val = None

    # Otherwise, check in INFO field
    if tag not in variant.FORMAT or val is None:
        val = variant.INFO.get(tag)

    if val is not None:
        val = float(val)

    return(val)


"""
Parse inputs
"""


def argsParse():
    parser = argparse.ArgumentParser()
    parser.add_argument("-i", "--vcf", help="Input file (.vcf, .vcf.gz, .bcf)")

    # Configs
    parser.add_argument("--dbConfig", help="Databases config file",
                        default="./config/databases.yml")
    parser.add_argument("--varConfig", help="Variant calling config file",
                        default="./config/calling.yml")

    # Efective genome size
    parser.add_argument("--effGenomeSize", help="Effective genome size", type=int, default=None)
    parser.add_argument(
        "--bed", help="Capture design to use if effGenomeSize is not defined (BED file)", default=None)

    # Thresholds
    parser.add_argument(
        "--minVAF", help="Filter variants with Allelic Ratio < minVAF", type=float, default=0.05)
    parser.add_argument("--minMAF", help="Filter variants with MAF < minMAF",
                        type=float, default=0.001)
    parser.add_argument(
        "--minDepth", help="Filter variants with depth < minDepth", type=int, default=5)
    parser.add_argument(
        "--minAltDepth", help="Filter variants with alternative allele depth < minAltDepth", type=int, default=3)

    # Which variants to use
    parser.add_argument("--filterLowQual",
                        help="Filter low quality (i.e not PASS) variant", action="store_true")
    parser.add_argument("--filterIndels", help="Filter insertions/deletions", action="store_true")
    parser.add_argument("--filterCoding", help="Filter Coding variants", action="store_true")
    parser.add_argument("--filterSplice", help="Filter Splice variants", action="store_true")
    parser.add_argument("--filterNonCoding", help="Filter Non-coding variants", action="store_true")
    parser.add_argument("--filterSyn", help="Filter Synonymous variants", action="store_true")
    parser.add_argument("--filterNonSyn", help="Filter Non-Synonymous variants",
                        action="store_true")
    parser.add_argument("--filterCancerHotspot",
                        help="Filter variants annotated as cancer hotspots", action="store_true")
    parser.add_argument(
        "--filterPolym", help="Filter polymorphism variants in genome databases. See --minMAF", action="store_true")
    parser.add_argument("--filterRecurrence",
                        help="Filter on recurrence values", action="store_true")

    # Databases
    parser.add_argument(
        "--polymDb", help="Databases used for polymorphisms detection (comma separated)", default="gnomad")
    parser.add_argument(
        "--cancerDb", help="Databases used for cancer hotspot annotation (comma separated)", default="cosmic")

    # Others
    parser.add_argument("--verbose", action="store_true")
    parser.add_argument("--debug", action="store_true")
    parser.add_argument("--export", help="", action="store_true")
    parser.add_argument("--version", action='version', version="%(prog)s ("+__version__+")")

    args = parser.parse_args()
    return (args)


if __name__ == "__main__":

    args = argsParse()

    # Loading Data
    vcf = cyvcf2.VCF(args.vcf)

    if args.export:
        wx = cyvcf2.Writer(re.sub(r'\.vcf$|\.vcf.gz$|\.bcf',
                                  '_export.vcf', os.path.basename(args.vcf)), vcf)

    if args.debug:
        vcf.add_info_to_header({'ID': 'TMB_FILTERS', 'Description': 'Detected filters for TMB calculation',
                                'Type': 'Character', 'Number': '1'})
        wd = cyvcf2.Writer(re.sub(r'\.vcf$|\.vcf.gz$|\.bcf',
                                  '_debug.vcf', os.path.basename(args.vcf)), vcf)

    dbFlags = loadConfig(args.dbConfig)
    callerFlags = loadConfig(args.varConfig)

    varCounter = 0
    varTMB = 0

    if args.effGenomeSize is None:
        if args.bed is not None:
            effGS = getEffGenomeSizeFromBed(args.bed)
        else:
            sys.stderr.write(
                "Error: Effective Genome Size not specified. See --effGenomeSize or --bed")
            sys.exit(-1)
    else:
        effGS = args.effGenomeSize

    for variant in vcf:
        varCounter += 1
        if (varCounter % 1000 == 0 and args.verbose):
            print ("## ", varCounter)
            # if args.debug and varCounter == 100000:
            #    sys.exit()

        try:
            # All vcf INFO
            dbInfo = dict(variant.INFO)
            debugInfo = ""

            # Get annotation INFO as a list of dict
            if dbFlags['tag'] != '':
                annotInfo = infoTag2dl(variant.INFO.get(dbFlags['tag']))
            else:
                annotInfo = info2dl(variant.INFO)

            # Field separator
            sep = dbFlags['sep']

            # No INFO field
            if dbInfo is None or annotInfo is None:
                continue

            # Indels
            if args.filterIndels and variant.is_indel:
                debugInfo = ",".join([debugInfo, "INDEL"])
                if not args.debug:
                    continue

            # Variant Allele Frequency
            fval = getTag(variant, callerFlags['freq'])
            if fval is not None and fval < args.minVAF:
                debugInfo = ",".join([debugInfo, "VAF"])
                if not args.debug:
                    continue

            # Sequencing Depth
            dval = getTag(variant, callerFlags['depth'])
            if dval is not None and dval < args.minDepth:
                debugInfo = ",".join([debugInfo, "DEPTH"])
                if not args.debug:
                    continue

            # Alternative allele Depth
            ad = variant.format('AD')
            if ad is not None and len(ad[0]) == 2 and ad[0][1] < args.minAltDepth:
                print(ad)
                debugInfo = ",".join([debugInfo, "ALTDEPTH"])
                if not args.debug:
                    continue

            # Variant has a QUAL value or not PASS in the FILTER column
            if args.filterLowQual and (variant.QUAL is not None or variant.FILTER is not None):
                debugInfo = ",".join([debugInfo, "QUAL"])
                if not args.debug:
                    continue

            # Coding variants
            if args.filterCoding and isAnnotatedAs(variant, infos=annotInfo, flags=dbFlags['isCoding'], sep=sep):
                debugInfo = ",".join([debugInfo, "CODING"])
                if not args.debug:
                    continue

            # Splice variants
            if args.filterSplice and isAnnotatedAs(variant, infos=annotInfo, flags=dbFlags['isSplicing'], sep=sep):
                debugInfo = ",".join([debugInfo, "SPLICING"])
                if not args.debug:
                    continue

            # Non-coding variants
            if args.filterNonCoding and isAnnotatedAs(variant, infos=annotInfo, flags=dbFlags['isNonCoding'], sep=sep):
                debugInfo = ",".join([debugInfo, "NONCODING"])
                if not args.debug:
                    continue

            # Synonymous
            if args.filterSyn and isAnnotatedAs(variant, infos=annotInfo, flags=dbFlags['isSynonymous'], sep=sep):
                debugInfo = ",".join([debugInfo, "SYN"])
                if not args.debug:
                    continue

            # Non synonymous
            if args.filterNonSyn and isAnnotatedAs(variant, infos=annotInfo, flags=dbFlags['isNonSynonymous'], sep=sep):
                debugInfo = ",".join([debugInfo, "NON_SYN"])
                if not args.debug:
                    continue

            # Hotpost
            if args.filterCancerHotspot:
                # Flatten list of fields
                fdb = []
                for db in args.cancerDb.split(','):
                    for x in dbFlags['cancerDb'][db]:
                        fdb.append(x)

                if isCancerHotspot(variant, infos=dbInfo, flags=fdb):
                    debugInfo = ",".join([debugInfo, "HOTSPOT"])
                    if not args.debug:
                        continue

            # Polymorphisms
            if args.filterPolym:
                # Flatten list of fields
                fdb = []
                for db in args.polymDb.split(','):
                    for x in dbFlags['polymDb'][db]:
                        fdb.append(x)

                if isPolym(variant, infos=dbInfo, flags=fdb, val=args.minMAF):
                    debugInfo = ",".join([debugInfo, "POLYM"])
                    if not args.debug:
                        continue

            # Recurrence
            if args.filterRecurrence:
                if isPolym(variant, infos=dbInfo, flags=dbFlags['recurrence']['run'], val=0):
                    debugInfo = ",".join([debugInfo, "RUNREC"])
                    if not args.debug:
                        continue

        except:
            warnflag = str(variant.CHROM) + ":" + str(variant.start) + "-" + str(variant.end)
            warnings.warn("Warning : variant ", warnflag, " raises an error. Skipped so far ...")
            raise

        # Still alive
        if debugInfo == "":
            varTMB += 1
            if args.export:
                wx.write_record(variant)

        if args.debug:
            variant.INFO["TMB_FILTERS"] = re.sub(r'^,', '', debugInfo)
            wd.write_record(variant)

    if args.export:
        wx.close()
    if args.debug:
        wd.close()
    vcf.close()

    # Calculate TMB
    TMB = round(float(varTMB)/(float(effGS)/1e6), 2)

    # Output
    print("pyTMB version=", __version__)
    print("When=", date.today())
    print("")
    print("Config caller=", args.varConfig)
    print("Config databases=", args.dbConfig)
    print("")
    print("Filters:")
    print("-------")
    print("minVAF=", args.minVAF)
    print("minMAF=", args.minMAF)
    print("minDepth=", args.minDepth)
    print("filterLowQual=", args.filterLowQual)
    print("filterIndels=", args.filterIndels)
    print("filterCoding=", args.filterCoding)
    print("filterNonCoding=", args.filterNonCoding)
    print("filterSplice=", args.filterSplice)
    print("filterSyn=", args.filterSyn)
    print("filterNonSyn=", args.filterNonSyn)
    print("filterConcerHostpot=", args.filterCancerHotspot)
    print("filterPolym=", args.filterPolym)
    print("")
    print("Total number of variants=", varCounter)
    print("Variants after filters=", varTMB)
    print("Effective Genome Size=", effGS)
    print("")
    print("TMB=", TMB)<|MERGE_RESOLUTION|>--- conflicted
+++ resolved
@@ -14,11 +14,7 @@
 #
 ##############################################################################
 
-<<<<<<< HEAD
-__version__ = '1.1.0'
-=======
 __version__='1.2.0'
->>>>>>> e2a76a92
 
 """
 This script is designed to calculate a TMB score from a VCF file.
@@ -359,7 +355,6 @@
             # Alternative allele Depth
             ad = variant.format('AD')
             if ad is not None and len(ad[0]) == 2 and ad[0][1] < args.minAltDepth:
-                print(ad)
                 debugInfo = ",".join([debugInfo, "ALTDEPTH"])
                 if not args.debug:
                     continue
@@ -469,6 +464,7 @@
     print("minVAF=", args.minVAF)
     print("minMAF=", args.minMAF)
     print("minDepth=", args.minDepth)
+    print("minAltDepth=", args.minAltDepth)
     print("filterLowQual=", args.filterLowQual)
     print("filterIndels=", args.filterIndels)
     print("filterCoding=", args.filterCoding)
